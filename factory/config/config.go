--- conflicted
+++ resolved
@@ -2,29 +2,32 @@
 package config
 
 import (
-<<<<<<< HEAD
-	grt "github.com/kubex-ecosystem/grompt"
-	tp "github.com/kubex-ecosystem/grompt/internal/types"
-	logz "github.com/kubex-ecosystem/logz"
+	"encoding/json"
+	"os"
+	"path/filepath"
+
+	providersPkg "github.com/kubex-ecosystem/grompt/internal/providers"
+	"github.com/kubex-ecosystem/grompt/internal/types"
+	"gopkg.in/yaml.v3"
+
+	l "github.com/kubex-ecosystem/logz"
 )
 
-type Config = grt.Config
-
-type APIConfig = grt.APIConfig
+type Config = types.IConfig
 
 // NewConfig reconstructs a legacy configuration using the updated engine internals.
 func NewConfig(
-	port string,
-	bindAddr string,
-	openAIKey string,
-	deepSeekKey string,
-	ollamaEndpoint string,
-	claudeKey string,
-	geminiKey string,
+	bindAddr,
+	port,
+	openAIKey,
+	deepSeekKey,
+	ollamaEndpoint,
+	claudeKey,
+	geminiKey,
 	chatGPTKey string,
-	logger logz.Logger,
-) Config {
-	return tp.NewConfig(
+	logger l.Logger,
+) types.IConfig {
+	return types.NewConfig(
 		bindAddr,
 		port,
 		openAIKey,
@@ -37,45 +40,49 @@
 	)
 }
 
-// NewConfigFromFile loads a configuration file and augments it with environment overrides.
-func NewConfigFromFile(path string) Config {
-	return grt.DefaultConfig(path)
-=======
-    "github.com/kubex-ecosystem/grompt"
-    logz "github.com/kubex-ecosystem/logz"
-)
-
-type Config = grompt.Config
-
-type APIConfig = grompt.APIConfig
-
-// NewConfig reconstructs a legacy configuration using the updated engine internals.
-func NewConfig(
-    bindAddr string,
-    port string,
-    openAIKey string,
-    deepSeekKey string,
-    ollamaEndpoint string,
-    claudeKey string,
-    geminiKey string,
-    chatGPTKey string,
-    logger logz.Logger,
-) Config {
-    return grompt.NewConfig(
-        bindAddr,
-        port,
-        openAIKey,
-        deepSeekKey,
-        ollamaEndpoint,
-        claudeKey,
-        geminiKey,
-        chatGPTKey,
-        logger,
-    )
+func NewConfigFromFile(filePath string) types.IConfig {
+	var cfg types.Config
+	if _, statErr := os.Stat(filePath); statErr != nil {
+		return &types.Config{}
+	}
+	switch fileExt := filepath.Ext(filePath); fileExt {
+	case ".json":
+		if err := readJSONFile(filePath, &cfg); err != nil {
+			return &types.Config{}
+		}
+	case ".yaml", ".yml":
+		if err := readYAMLFile(filePath, &cfg); err != nil {
+			return &types.Config{}
+		}
+	default:
+		return &types.Config{}
+	}
+	return &cfg
 }
 
-// NewConfigFromFile loads a configuration file and augments it with environment overrides.
-func NewConfigFromFile(path string) Config {
-    return grompt.DefaultConfig(path)
->>>>>>> 556a4f6e
+func readJSONFile(filePath string, cfg *types.Config) error {
+	file, err := os.Open(filePath)
+	if err != nil {
+		return err
+	}
+	defer file.Close()
+
+	decoder := json.NewDecoder(file)
+	return decoder.Decode(cfg)
+}
+
+func readYAMLFile(filePath string, cfg *types.Config) error {
+	file, err := os.Open(filePath)
+	if err != nil {
+		return err
+	}
+	defer file.Close()
+
+	decoder := yaml.NewDecoder(file)
+	return decoder.Decode(cfg)
+}
+
+func NewProvider(name, apiKey, version string) providersPkg.Provider {
+	cfg := types.NewConfig("", "", "", "", "", "", "", "", nil)
+	return providersPkg.NewProvider(name, apiKey, version, cfg)
 }
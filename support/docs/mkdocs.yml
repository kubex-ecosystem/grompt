<<<<<<< HEAD
site_name: Grompt - AI Prompt Engineering Platform
site_description: Transform unstructured ideas into clean, effective prompts for AI models
site_author: Rafa Mori
site_url: https://grompt.kubex.world
repo_name: kubex-ecosystem/grompt
repo_url: https://github.com/kubex-ecosystem/grompt
docs_dir: ../../docs

theme:
  name: material
  features:
    - navigation.tabs
    - navigation.sections
    - navigation.top
    - search.highlight
    - content.code.copy
=======
site_name: LookAtni File Markers Project
site_description: Advanced file organization system with unique markers for code sharing and project management
site_author: Rafa Mori
site_url: https://lookatni.kubex.world

repo_name: kubex-ecosystem/lookatni-file-markers
repo_url: https://github.com/kubex-ecosystem/lookatni-file-markers
edit_uri: edit/main/docs-site/docs/

docs_dir: ../../docs
# site_dir: ../../docs/site

theme:
  name: material
  # custom_dir: overrides
  features:
    - announce.dismiss
    - content.action.edit
    - content.action.view
    - content.code.annotate
    - content.code.copy
    - content.tabs.link
    - content.tooltips
    - header.autohide
    - navigation.expand
    - navigation.footer
    - navigation.indexes
    - navigation.instant
    - navigation.instant.prefetch
    - navigation.instant.progress
    - navigation.prune
    - navigation.sections
    - navigation.tabs
    - navigation.tabs.sticky
    - navigation.top
    - navigation.tracking
    - search.highlight
    - search.share
    - search.suggest
    - toc.follow
    - toc.integrate

>>>>>>> 556a4f6e
  palette:
    - scheme: default
      primary: deep purple
      accent: purple
<<<<<<< HEAD
      toggle: {icon: material/brightness-7, name: Dark mode}
    - scheme: slate
      primary: deep purple
      accent: purple
      toggle: {icon: material/brightness-4, name: Light mode}
  font: {text: Roboto, code: Roboto Mono}
  icon: {logo: material/brain}
=======
      toggle:
        icon: material/brightness-7
        name: Switch to dark mode
    - scheme: slate
      primary: deep purple
      accent: purple
      toggle:
        icon: material/brightness-4
        name: Switch to light mode

  font:
    text: Roboto
    code: Roboto Mono

  favicon: assets/icon.png
  logo: assets/icon.png

  icon:
    logo: logo

extra:
  version:
    provider: mike
  social:
    - icon: fontawesome/brands/github
      link: https://github.com/kubex-ecosystem
    - icon: fontawesome/brands/twitter
      link: https://twitter.com/faelOmori
    - icon: fontawesome/brands/linkedin
      link: https://www.linkedin.com/in/rafa-mori/
    - icon: fontawesome/solid/globe
      link: https://github.com/faelmori

  generator: false

extra_images:
  - assets/images/og-image.png
  - assets/images/favicon.png
  - assets/images/favicon_b.png
  - assets/images/top_banner_md_a0.png
  - assets/images/top_banner_md_a1.png
  - assets/images/top_banner_md_b0.png
  - assets/images/top_banner_md_b1.png

extra_css:
  - assets/stylesheets/extra.css

extra_javascript:
  - assets/javascripts/extra.js
>>>>>>> 556a4f6e

markdown_extensions:
  - abbr
  - admonition
<<<<<<< HEAD
  - pymdownx.highlight
  - pymdownx.superfences
  - pymdownx.tabbed
  - pymdownx.emoji: {emoji_index: !!python/name:material.extensions.emoji.twemoji}

plugins: [search, minify]
=======
  - attr_list
  - def_list
  - footnotes
  - md_in_html
  - toc:
      permalink: true
  - pymdownx.arithmatex:
      generic: true
  - pymdownx.betterem:
      smart_enable: all
  - pymdownx.caret
  - pymdownx.details
  - pymdownx.emoji:
      emoji_generator: !!python/name:material.extensions.emoji.to_svg
      emoji_index: !!python/name:material.extensions.emoji.twemoji
      options:
        custom_icons:
          - overrides/.icons
  - pymdownx.highlight:
      anchor_linenums: true
      line_spans: __span
      pygments_lang_class: true
  - pymdownx.inlinehilite
  - pymdownx.keys
  - pymdownx.magiclink:
      normalize_issue_symbols: true
      repo_url_shorthand: true
      user: kubex-ecosystem
      repo: lookatni-file-markers
  - pymdownx.mark
  - pymdownx.smartsymbols
  - pymdownx.snippets:
      auto_append:
        - includes/mkdocs.md
  - pymdownx.superfences:
      custom_fences:
        - name: mermaid
          class: mermaid
          format: !!python/name:pymdownx.superfences.fence_code_format
  - pymdownx.tabbed:
      alternate_style: true
      combine_header_slug: true
      slugify: !!python/object/apply:pymdownx.slugs.slugify
        kwds:
          case: lower
  - pymdownx.tasklist:
      custom_checkbox: true
  - pymdownx.tilde

plugins:
  - search:
      separator: '[\s\u200b\-_,:!=\[\]()"`/]+|\.(?!\d)|&[lg]t;|(?!\b)(?=[A-Z][a-z])'
  - minify:
      minify_html: true
>>>>>>> 556a4f6e

nav:
  - Home: index.md
  - Getting Started:
      - Installation: getting-started/installation.md
      - Quick Start: getting-started/quick-start.md
<<<<<<< HEAD
  - Features:
      - BYOK Support: features/byok.md
      - Resilience Modes: features/resilience.md
  - About:
=======
      - Basic Concepts: getting-started/concepts.md
  - Features:
      - File Extraction: features/extraction.md
      - Marker Generation: features/generation.md
      - Validation System: features/validation.md
      - Visual Markers: features/visual-markers.md
      - CLI Tools: features/cli-tools.md
  - User Guide:
      - Commands Reference: guide/commands.md
      - Configuration: guide/configuration.md
      - Workflows: guide/workflows.md
      - Best Practices: guide/best-practices.md
  - Advanced:
      - TypeScript Scripts: advanced/typescript-scripts.md
      - Extension API: advanced/api.md
      - Architecture: advanced/architecture.md
      - Development: advanced/development.md
  - Examples:
      - React Project Sharing: examples/sharing.md
      - Backup & Restore: examples/backup-restore.md
      - CI/CD Integration: examples/cicd.md
      - Educational Use: examples/education.md
  - About:
      - Changelog: about/changelog.md
      - Contributing: about/contributing.md
>>>>>>> 556a4f6e
      - License: about/license.md<|MERGE_RESOLUTION|>--- conflicted
+++ resolved
@@ -1,230 +1,135 @@
-<<<<<<< HEAD
-site_name: Grompt - AI Prompt Engineering Platform
-site_description: Transform unstructured ideas into clean, effective prompts for AI models
-site_author: Rafa Mori
-site_url: https://grompt.kubex.world
-repo_name: kubex-ecosystem/grompt
+site_name: Grompt
+site_url: https://kubex-ecosystem.github.io/grompt/
+site_description: "CLI poderosa para gerenciar e transformar prompts com práticas de engenharia — Go 1.25, React 19, Next 15."
+site_author: "Rafael Mori"
+
+repo_name: "kubex-ecosystem/grompt"
 repo_url: https://github.com/kubex-ecosystem/grompt
+
 docs_dir: ../../docs
+
+# Permite links "Editar esta página" no GitHub
+edit_uri: edit/main/docs/
 
 theme:
   name: material
+  language: pt-BR
+  palette:
+    primary: "indigo"
+    accent: "indigo"
   features:
     - navigation.tabs
+    - navigation.top
+    - navigation.instant
+    - navigation.expand
     - navigation.sections
-    - navigation.top
-    - search.highlight
-    - content.code.copy
-=======
-site_name: LookAtni File Markers Project
-site_description: Advanced file organization system with unique markers for code sharing and project management
-site_author: Rafa Mori
-site_url: https://lookatni.kubex.world
-
-repo_name: kubex-ecosystem/lookatni-file-markers
-repo_url: https://github.com/kubex-ecosystem/lookatni-file-markers
-edit_uri: edit/main/docs-site/docs/
-
-docs_dir: ../../docs
-# site_dir: ../../docs/site
-
-theme:
-  name: material
-  # custom_dir: overrides
-  features:
-    - announce.dismiss
-    - content.action.edit
-    - content.action.view
-    - content.code.annotate
+    - navigation.tracking
+    - navigation.tabs.sticky
     - content.code.copy
     - content.tabs.link
-    - content.tooltips
-    - header.autohide
-    - navigation.expand
-    - navigation.footer
-    - navigation.indexes
-    - navigation.instant
-    - navigation.instant.prefetch
-    - navigation.instant.progress
-    - navigation.prune
-    - navigation.sections
-    - navigation.tabs
-    - navigation.tabs.sticky
-    - navigation.top
-    - navigation.tracking
-    - search.highlight
-    - search.share
-    - search.suggest
-    - toc.follow
-    - toc.integrate
-
->>>>>>> 556a4f6e
-  palette:
-    - scheme: default
-      primary: deep purple
-      accent: purple
-<<<<<<< HEAD
-      toggle: {icon: material/brightness-7, name: Dark mode}
-    - scheme: slate
-      primary: deep purple
-      accent: purple
-      toggle: {icon: material/brightness-4, name: Light mode}
-  font: {text: Roboto, code: Roboto Mono}
-  icon: {logo: material/brain}
-=======
-      toggle:
-        icon: material/brightness-7
-        name: Switch to dark mode
-    - scheme: slate
-      primary: deep purple
-      accent: purple
-      toggle:
-        icon: material/brightness-4
-        name: Switch to light mode
-
   font:
     text: Roboto
     code: Roboto Mono
-
-  favicon: assets/icon.png
-  logo: assets/icon.png
-
   icon:
-    logo: logo
-
-extra:
-  version:
-    provider: mike
-  social:
-    - icon: fontawesome/brands/github
-      link: https://github.com/kubex-ecosystem
-    - icon: fontawesome/brands/twitter
-      link: https://twitter.com/faelOmori
-    - icon: fontawesome/brands/linkedin
-      link: https://www.linkedin.com/in/rafa-mori/
-    - icon: fontawesome/solid/globe
-      link: https://github.com/faelmori
-
-  generator: false
-
-extra_images:
-  - assets/images/og-image.png
-  - assets/images/favicon.png
-  - assets/images/favicon_b.png
-  - assets/images/top_banner_md_a0.png
-  - assets/images/top_banner_md_a1.png
-  - assets/images/top_banner_md_b0.png
-  - assets/images/top_banner_md_b1.png
-
-extra_css:
-  - assets/stylesheets/extra.css
-
-extra_javascript:
-  - assets/javascripts/extra.js
->>>>>>> 556a4f6e
+    repo: fontawesome/brands/github
 
 markdown_extensions:
   - abbr
   - admonition
-<<<<<<< HEAD
-  - pymdownx.highlight
-  - pymdownx.superfences
-  - pymdownx.tabbed
-  - pymdownx.emoji: {emoji_index: !!python/name:material.extensions.emoji.twemoji}
-
-plugins: [search, minify]
-=======
+  - codehilite:
+      linenums: true
+  - toc:
+      permalink: true
+      title: Nesta página
   - attr_list
   - def_list
   - footnotes
   - md_in_html
-  - toc:
-      permalink: true
+  - smarty
+  - tables
   - pymdownx.arithmatex:
       generic: true
   - pymdownx.betterem:
       smart_enable: all
   - pymdownx.caret
   - pymdownx.details
-  - pymdownx.emoji:
-      emoji_generator: !!python/name:material.extensions.emoji.to_svg
-      emoji_index: !!python/name:material.extensions.emoji.twemoji
-      options:
-        custom_icons:
-          - overrides/.icons
   - pymdownx.highlight:
       anchor_linenums: true
-      line_spans: __span
-      pygments_lang_class: true
   - pymdownx.inlinehilite
   - pymdownx.keys
   - pymdownx.magiclink:
-      normalize_issue_symbols: true
       repo_url_shorthand: true
       user: kubex-ecosystem
-      repo: lookatni-file-markers
+      repo: grompt
   - pymdownx.mark
   - pymdownx.smartsymbols
-  - pymdownx.snippets:
-      auto_append:
-        - includes/mkdocs.md
   - pymdownx.superfences:
       custom_fences:
         - name: mermaid
           class: mermaid
-          format: !!python/name:pymdownx.superfences.fence_code_format
+          format: pymdownx.superfences.fence_code_format
   - pymdownx.tabbed:
       alternate_style: true
-      combine_header_slug: true
-      slugify: !!python/object/apply:pymdownx.slugs.slugify
-        kwds:
-          case: lower
   - pymdownx.tasklist:
       custom_checkbox: true
   - pymdownx.tilde
 
+nav:
+  - Início: index.md
+  - Primeiros Passos:
+      - Instalação: getting-started/installation.md
+      - Início Rápido: getting-started/quickstart.md
+  - Guia do Usuário:
+      - Comandos CLI: user-guide/cli-commands.md
+      - Configuração: user-guide/configuration.md
+      - Exemplos de Uso: user-guide/usage-examples.md
+      - FAQ: user-guide/faq.md
+      - API Reference: user-guide/api-reference.md
+      - Tópicos Avançados:
+          - Wrapper WRPR: pages/wrpr-wrapper.md
+  - Desenvolvimento:
+      - Contribuindo: development/contributing.md
+      - Testes: development/testing.md
+      - Comandos Makefile: development/makefile.md
+      - Publicando Docs: development/docs-publishing.md
+      - Solução de Problemas: development/troubleshooting.md
+      - Arquitetura: development/architecture.md
+  - Comunidade:
+      - Código de Conduta: community/code-of-conduct.md
+      - Suporte: community/support.md
+      - Autores: community/authors.md
+  - Informações do Projeto:
+      - Licença: project-info/license.md
+      - Aviso Legal: project-info/notice.md
+      - Política de Segurança: project-info/security.md
+      - Changelog: project-info/changelog.md
+
+extra:
+  social:
+    - icon: fontawesome/brands/github
+      link: https://github.com/kubex-ecosystem/grompt
+      name: Grompt on GitHub
+    - icon: fontawesome/brands/linkedin
+      link: https://www.linkedin.com/in/rafa-mori/
+      name: Rafael Mori on LinkedIn
+    - icon: fontawesome/brands/twitter
+      link: https://twitter.com/faelOmori
+      name: Rafael Mori on Twitter
+  version:
+    provider: mike
+  analytics:
+    provider: google
+    property: G-7HLY17F3DK
+
 plugins:
   - search:
-      separator: '[\s\u200b\-_,:!=\[\]()"`/]+|\.(?!\d)|&[lg]t;|(?!\b)(?=[A-Z][a-z])'
-  - minify:
-      minify_html: true
->>>>>>> 556a4f6e
-
-nav:
-  - Home: index.md
-  - Getting Started:
-      - Installation: getting-started/installation.md
-      - Quick Start: getting-started/quick-start.md
-<<<<<<< HEAD
-  - Features:
-      - BYOK Support: features/byok.md
-      - Resilience Modes: features/resilience.md
-  - About:
-=======
-      - Basic Concepts: getting-started/concepts.md
-  - Features:
-      - File Extraction: features/extraction.md
-      - Marker Generation: features/generation.md
-      - Validation System: features/validation.md
-      - Visual Markers: features/visual-markers.md
-      - CLI Tools: features/cli-tools.md
-  - User Guide:
-      - Commands Reference: guide/commands.md
-      - Configuration: guide/configuration.md
-      - Workflows: guide/workflows.md
-      - Best Practices: guide/best-practices.md
-  - Advanced:
-      - TypeScript Scripts: advanced/typescript-scripts.md
-      - Extension API: advanced/api.md
-      - Architecture: advanced/architecture.md
-      - Development: advanced/development.md
-  - Examples:
-      - React Project Sharing: examples/sharing.md
-      - Backup & Restore: examples/backup-restore.md
-      - CI/CD Integration: examples/cicd.md
-      - Educational Use: examples/education.md
-  - About:
-      - Changelog: about/changelog.md
-      - Contributing: about/contributing.md
->>>>>>> 556a4f6e
-      - License: about/license.md+      lang: pt
+  - git-revision-date-localized:
+      type: datetime
+      timezone: America/Sao_Paulo
+      locale: pt_BR
+      fallback_to_build_date: true
+  # - linkcheck:
+  #     fail_on_dead_links: true
+  #     timeout: 10
+  #     retry_count: 2
import { AnimatePresence, motion } from 'framer-motion';
import {
  Download as ArrowDownTrayIcon,
  RotateCw as ArrowPathIcon,
  BarChart2 as ChartBarIcon,
  Clipboard as ClipboardDocumentIcon,
  Code2 as CodeBracketIcon,
  FileText as DocumentIcon,
  Eye as EyeIcon,
  Folder as FolderIcon,
  Funnel as FunnelIcon,
  Search as MagnifyingGlassIcon,
  Play as PlayIcon,
  Upload as UploadIcon
} from "lucide-react";
import * as React from 'react';
import { useCallback, useEffect, useMemo, useRef, useState } from 'react';
import { useTranslations } from '../../i18n/useTranslations';
import { pack } from '../../utils/lookatni';

/* ========= Types (mantidos / estendidos) ========= */

interface ProjectFile {
  path: string;
  content: string;
  size: number;
  lines: number;
}

interface ProjectStats {
  totalFiles: number;
  totalMarkers: number;
  totalBytes: number;
  errors: Array<{ line: number; message: string }>;
}

interface ProjectExtractorProps {
  projectFile: string;
  projectName: string;
  description?: string;
}

interface LookAtniExtractedFile {
  id: string;
  name: string;
  path: string;
  content: string;
  language?: string;
  size?: number;
  line_count?: number;
  fragments?: Array<Record<string, unknown>>;
  metadata?: Record<string, string>;
}

interface LookAtniMetadata {
  languages?: Record<string, number>;
  total_lines?: number;
  total_files?: number;
  total_fragments?: number;
  extraction_time?: number;
}

interface LookAtniExtractedProject {
  project_name: string;
  structure?: Record<string, unknown>;
  files: LookAtniExtractedFile[];
  fragments?: Array<Record<string, unknown>>;
  metadata?: LookAtniMetadata;
  download_url?: string;
  extracted_at?: string;
}

interface LookAtniArchiveResponse {
  success?: boolean;
  archive_path?: string;
  download_url?: string;
  file_name?: string;
}

/* ========= Utils locais (sem libs) ========= */

function classNames(...xs: Array<string | false | null | undefined>) {
  return xs.filter(Boolean).join(' ');
}

function formatFileSize(bytes: number) {
  if (bytes < 1024) return `${bytes}B`;
  if (bytes < 1024 * 1024) return `${(bytes / 1024).toFixed(1)}KB`;
  return `${(bytes / (1024 * 1024)).toFixed(1)}MB`;
}

function getFileIcon(filename: string) {
  const ext = filename.split('.').pop()?.toLowerCase();
  const isFolder = filename.includes('/') && !filename.split('/').pop()?.includes('.');
  if (isFolder) return <FolderIcon className="w-4 h-4 text-[#06b6d4]" />;
  if (['js', 'ts', 'jsx', 'tsx', 'go', 'rs', 'py', 'sh', 'json', 'css', 'html', 'md'].includes(ext || '')) {
    return <CodeBracketIcon className="w-4 h-4 text-[#f59e0b]" />;
  }
  return <DocumentIcon className="w-4 h-4 text-[#94a3b8]" />;
}

function extOf(path: string) {
  return path.includes('.') ? path.split('.').pop()!.toLowerCase() : '';
}

/** highlight opcional (se existir window.hljs) */
function maybeHighlight(code: string, langHint?: string) {
  const anyWin = window as any;
  const hljs = anyWin?.hljs;
  if (!hljs) return code;
  try {
    if (langHint && hljs.getLanguage(langHint)) {
      return hljs.highlight(code, { language: langHint }).value;
    }
    return hljs.highlightAuto(code).value;
  } catch {
    return code;
  }
}

function normalizeExtractedProject(project: LookAtniExtractedProject | null) {
  if (!project) {
    return null;
  }

  const files: ProjectFile[] = project.files?.map((file) => {
    const size = typeof file.size === 'number' ? file.size : file.content.length;
    const lineCount = typeof file.line_count === 'number'
      ? file.line_count
      : file.content.split(/\r?\n/).length;

    return {
      path: file.path || file.name,
      content: file.content,
      size,
      lines: lineCount,
    };
  }) ?? [];

  const totalBytes = files.reduce((acc, file) => acc + file.size, 0);
  const totalMarkers = project.metadata?.total_fragments
    ?? project.fragments?.length
    ?? 0;

  const stats: ProjectStats = {
    totalFiles: project.metadata?.total_files ?? files.length,
    totalMarkers,
    totalBytes,
    errors: [],
  };

  return { stats, files };
}

/* ========= Processamento Local de Arquivos ========= */

/**
 * Lê um arquivo local e retorna seu conteúdo como string
 */
async function readFileContent(file: File): Promise<string> {
  return new Promise((resolve, reject) => {
    const reader = new FileReader();
    reader.onload = (e) => resolve(e.target?.result as string || '');
    reader.onerror = () => reject(new Error(`Falha ao ler ${file.name}`));
    reader.readAsText(file);
  });
}

/**
 * Processa arquivos locais (do upload) e converte para o formato ProjectFile[]
 */
async function processLocalFiles(files: FileList | File[]): Promise<{ stats: ProjectStats; files: ProjectFile[] }> {
  const fileArray = Array.from(files);
  const projectFiles: ProjectFile[] = [];
  const errors: Array<{ line: number; message: string }> = [];

  // Filtrar arquivos binários e pastas comuns a ignorar
  const ignoredPatterns = [
    /node_modules/,
    /\.git/,
    /dist/,
    /build/,
    /\.next/,
    /coverage/,
    /\.cache/,
    /\.(jpg|jpeg|png|gif|ico|svg|woff|woff2|ttf|eot|mp4|mp3|pdf|zip|tar|gz)$/i,
  ];

  const shouldIgnore = (path: string) => {
    return ignoredPatterns.some(pattern => pattern.test(path));
  };

  for (let i = 0; i < fileArray.length; i++) {
    const file = fileArray[i];

    // Usar webkitRelativePath se disponível (quando é upload de pasta), senão usar name
    const relativePath = (file as any).webkitRelativePath || file.name;

    if (shouldIgnore(relativePath)) {
      continue;
    }

    try {
      const content = await readFileContent(file);
      const lines = content.split(/\r?\n/).length;

      projectFiles.push({
        path: relativePath,
        content,
        size: file.size,
        lines,
      });
    } catch (err: any) {
      errors.push({
        line: i,
        message: err?.message || `Erro ao processar ${file.name}`,
      });
    }
  }

  const totalBytes = projectFiles.reduce((acc, f) => acc + f.size, 0);

  const stats: ProjectStats = {
    totalFiles: projectFiles.length,
    totalMarkers: 0, // Não há fragmentos em upload local
    totalBytes,
    errors,
  };

  return { stats, files: projectFiles };
}

/* ========= File tree básico ========= */

type TreeNode = {
  name: string;
  path: string;
  children?: TreeNode[];
  file?: ProjectFile;
  open?: boolean;
};

function buildTree(files: ProjectFile[]): TreeNode {
  const root: TreeNode = { name: '', path: '', children: [], open: true };
  for (const f of files) {
    const parts = f.path.split('/');
    let cur = root;
    parts.forEach((part, idx) => {
      if (idx === parts.length - 1) {
        // file
        cur.children = cur.children || [];
        cur.children.push({ name: part, path: f.path, file: f });
      } else {
        const existing = cur.children?.find((n) => n.name === part && !n.file);
        if (existing) {
          cur = existing;
        } else {
          const n: TreeNode = { name: part, path: parts.slice(0, idx + 1).join('/'), children: [], open: idx < 2 };
          cur.children!.push(n);
          cur = n;
        }
      }
    });
  }
  // ordenar: pastas primeiro, depois arquivos; ambos por nome
  const sortRec = (node: TreeNode) => {
    if (!node.children) return;
    node.children.sort((a, b) => {
      const af = !!a.file;
      const bf = !!b.file;
      if (af !== bf) return af ? 1 : -1;
      return a.name.localeCompare(b.name);
    });
    node.children.forEach(sortRec);
  };
  sortRec(root);
  return root;
}

/* ========= Componente ========= */

export default function ProjectExtractor({ projectFile, projectName, description }: ProjectExtractorProps) {
  /* ========== Traduções ========= */
  const { t } = useTranslations();
  /* ========= Estados ========= */
  const [isLoading, setIsLoading] = useState(false);
  const [extractedProject, setExtractedProject] = useState<LookAtniExtractedProject | null>(null);
  const [projectData, setProjectData] = useState<{ stats: ProjectStats; files: ProjectFile[] } | null>(null);
  const [selectedFile, setSelectedFile] = useState<ProjectFile | null>(null);
  const [showStats, setShowStats] = useState(false);
  const [extractionMode, setExtractionMode] = useState<'preview' | 'download'>('preview');
  const [sourceMode, setSourceMode] = useState<'server' | 'local'>('server'); // novo: modo de origem
  const [isDragging, setIsDragging] = useState(false);

  // novos estados
  const [error, setError] = useState<string | null>(null);
  const [query, setQuery] = useState('');
  const [extFilter, setExtFilter] = useState<string>('all');
  const [wrap, setWrap] = useState(true);
  const [fontSize, setFontSize] = useState<number>(13);

  const abortRef = useRef<AbortController | null>(null);
  const searchRef = useRef<HTMLInputElement | null>(null);
  const fileInputRef = useRef<HTMLInputElement | null>(null);

  // micro-telemetria
  const t0 = useRef<number>(0);

  const extractProject = useCallback(async () => {
    setIsLoading(true);
    setError(null);
    setExtractedProject(null);
    setProjectData(null);
    setSelectedFile(null);
    abortRef.current?.abort();
    const ctrl = new AbortController();
    abortRef.current = ctrl;
    t0.current = performance.now();

    try {
      const localPath = projectFile.startsWith('.') || projectFile.startsWith('/')
        ? projectFile
        : `./${projectFile}`;

      const response = await fetch('/api/v1/lookatni/extract', {
        method: 'POST',
        signal: ctrl.signal,
        headers: {
          'Content-Type': 'application/json',
          'x-kubex-client': 'grompt/pe',
        },
        body: JSON.stringify({
          local_path: localPath,
          fragment_by: 'file',
          context_depth: 2,
          include_hidden: false,
        }),
      });

      if (!response.ok) {
        const message = await response.text();
        throw new Error(message || 'Falha na extração');
      }

      const raw: LookAtniExtractedProject = await response.json();
      setExtractedProject(raw);

      const normalized = normalizeExtractedProject(raw);
      if (!normalized || normalized.files.length === 0) {
        setProjectData(null);
        setSelectedFile(null);
        setError('Nenhum arquivo extraído do projeto.');
        return;
      }

      setProjectData(normalized);
      setSelectedFile(normalized.files[0]);
    } catch (err: any) {
      if (err.name !== 'AbortError') {
        setError(err?.message ?? 'Erro ao extrair projeto.');
      }
    } finally {
      setIsLoading(false);
      const dt = (performance.now() - t0.current).toFixed(0);
      // eslint-disable-next-line no-console
      console.log(`[PE] extract done in ${dt}ms`);
    }
  }, [projectFile]);

  const handleLocalUpload = useCallback(async (e: React.ChangeEvent<HTMLInputElement>) => {
    const files = e.target.files;
    if (!files || files.length === 0) return;

    setIsLoading(true);
    setError(null);
    setExtractedProject(null);
    setProjectData(null);
    setSelectedFile(null);
    t0.current = performance.now();

    try {
      const result = await processLocalFiles(files);

      if (!result || result.files.length === 0) {
        setProjectData(null);
        setSelectedFile(null);
        setError('Nenhum arquivo válido encontrado no upload.');
        return;
      }

      setProjectData(result);
      setSelectedFile(result.files[0]);
      setSourceMode('local');
    } catch (err: any) {
      setError(err?.message ?? 'Erro ao processar arquivos locais.');
    } finally {
      setIsLoading(false);
      const dt = (performance.now() - t0.current).toFixed(0);
      // eslint-disable-next-line no-console
      console.log(`[PE] local upload processed in ${dt}ms`);
    }
  }, []);

  const triggerFileUpload = useCallback(() => {
    fileInputRef.current?.click();
  }, []);

  const handleDragOver = useCallback((e: React.DragEvent) => {
    e.preventDefault();
    e.stopPropagation();
    setIsDragging(true);
  }, []);

  const handleDragLeave = useCallback((e: React.DragEvent) => {
    e.preventDefault();
    e.stopPropagation();
    setIsDragging(false);
  }, []);

  const handleDrop = useCallback(async (e: React.DragEvent) => {
    e.preventDefault();
    e.stopPropagation();
    setIsDragging(false);

    const items = Array.from(e.dataTransfer.items);
    const files: File[] = [];

    // Função recursiva para ler diretórios
    const readEntry = async (entry: any): Promise<void> => {
      if (entry.isFile) {
        return new Promise((resolve) => {
          entry.file((file: File) => {
            // Criar uma cópia do file com webkitRelativePath definido
            const fileWithPath = new File([file], file.name, { type: file.type });
            Object.defineProperty(fileWithPath, 'webkitRelativePath', {
              value: entry.fullPath.startsWith('/') ? entry.fullPath.slice(1) : entry.fullPath,
              writable: false,
            });
            files.push(fileWithPath);
            resolve();
          });
        });
      } else if (entry.isDirectory) {
        const reader = entry.createReader();
        return new Promise<void>((resolve) => {
          reader.readEntries(async (entries: any[]) => {
            for (const childEntry of entries) {
              await readEntry(childEntry);
            }
            resolve();
          });
        });
      }
    };

    // Processar todos os itens
    for (const item of items) {
      const entry = item.webkitGetAsEntry();
      if (entry) {
        await readEntry(entry);
      }
    }

    if (files.length > 0) {
      // Simular evento de input
      const fakeEvent = {
        target: { files: files as any },
      } as React.ChangeEvent<HTMLInputElement>;
      await handleLocalUpload(fakeEvent);
    }
  }, [handleLocalUpload]);

  const downloadProject = useCallback(async () => {
    if (!extractedProject) {
      setError('Extraia o projeto antes de gerar o pacote.');
      return;
    }

    setIsLoading(true);
    setError(null);
    try {
      const response = await fetch('/api/v1/lookatni/archive', {
        method: 'POST',
        headers: {
          'Content-Type': 'application/json',
          'x-kubex-client': 'grompt/pe',
        },
        body: JSON.stringify(extractedProject),
      });

      if (!response.ok) {
        throw new Error(`Falha no download (${response.status})`);
      }

      const result: LookAtniArchiveResponse = await response.json();
      const downloadUrl = result.download_url || result.archive_path;

      if (!downloadUrl) {
        throw new Error('Download indisponível.');
      }

      const anchor = document.createElement('a');
      anchor.href = downloadUrl;
      anchor.download = result.file_name || `${projectName}.zip`;
      document.body.appendChild(anchor);
      anchor.click();
      document.body.removeChild(anchor);
    } catch (err: any) {
      setError(err?.message ?? 'Erro ao gerar pacote navegável.');
    } finally {
      setIsLoading(false);
    }
  }, [extractedProject, projectName]);

  const downloadSourceFile = useCallback(() => {
    if (!projectData?.files?.length) {
      setError('Extraia o projeto antes de exportar.');
      return;
    }

    setError(null);

    try {
      const lookatniPackage = pack(
        projectData.files.map((file) => ({ path: file.path, content: file.content }))
      );

      const blob = new Blob([lookatniPackage], { type: 'text/plain;charset=utf-8' });
      const url = window.URL.createObjectURL(blob);
      const a = document.createElement('a');
      a.href = url;
      a.download = `${projectName}.lkt.txt`;
      document.body.appendChild(a);
      a.click();
      window.URL.revokeObjectURL(url);
      document.body.removeChild(a);
    } catch {
      setError('Erro ao gerar pacote lookatni.');
    }
  }, [projectData, projectName]);

  // filtros/busca
  const filteredFiles = useMemo(() => {
    if (!projectData?.files) return [];
    const q = query.trim().toLowerCase();
    return projectData.files.filter((f) => {
      const okExt = extFilter === 'all' ? true : extOf(f.path) === extFilter;
      if (!okExt) return false;
      if (!q) return true;
      // fuzzy-lite: procura em path e primeiras linhas do conteúdo
      if (f.path.toLowerCase().includes(q)) return true;
      return f.content.slice(0, 1000).toLowerCase().includes(q);
    });
  }, [projectData, query, extFilter]);

  const fileTree = useMemo(() => buildTree(filteredFiles), [filteredFiles]);

  // atalhos de teclado
  useEffect(() => {
    const onKey = (e: KeyboardEvent) => {
      if (e.key === '/' && !e.metaKey && !e.ctrlKey) {
        e.preventDefault();
        searchRef.current?.focus();
      }
      if (!projectData?.files?.length) return;
      const idx = selectedFile ? filteredFiles.findIndex((x) => x.path === selectedFile.path) : -1;
      if ((e.key === 'j' || e.key === 'ArrowDown') && idx < filteredFiles.length - 1) {
        e.preventDefault();
        setSelectedFile(filteredFiles[idx + 1]);
      }
      if ((e.key === 'k' || e.key === 'ArrowUp') && idx > 0) {
        e.preventDefault();
        setSelectedFile(filteredFiles[idx - 1]);
      }
      if ((e.ctrlKey || e.metaKey) && e.key.toLowerCase() === 's') {
        e.preventDefault();
        downloadProject();
      }
      if ((e.ctrlKey || e.metaKey) && e.key.toLowerCase() === 'p') {
        e.preventDefault();
        setExtractionMode((m) => (m === 'preview' ? 'download' : 'preview'));
      }
    };
    window.addEventListener('keydown', onKey);
    return () => window.removeEventListener('keydown', onKey);
  }, [projectData, filteredFiles, selectedFile, downloadProject]);

  // tree toggle
  const toggleNode = (node: TreeNode) => {
    node.open = !node.open;
    // força re-render
    setShowStats((s) => s);
  };

  /* ======== Render ======== */

  return (
    <div className="rounded-2xl border border-[#e2e8f0] bg-white/95 shadow-soft-card overflow-hidden dark:border-[#13263a] dark:bg-[#0a1523]/90">
      {/* Header */}
      <div className="bg-gradient-to-r from-[#06b6d4] via-[#38bdf8] to-[#a855f7] p-4 text-white sticky top-0 z-10">
        <div className="flex items-center justify-between gap-3">
          <div className="min-w-0">
            <h3 className="text-lg font-bold truncate">{projectName}</h3>
            {description && <p className="text-sm opacity-90 truncate">{description}</p>}
          </div>
          <div className="flex gap-2">
            <button
              title="Extraction mode"
              onClick={() => setExtractionMode((m) => (m === 'preview' ? 'download' : 'preview'))}
              className="p-2 bg-white/20 rounded-lg hover:bg-white/30 transition-colors"
<<<<<<< HEAD
              title={t(showStats ? 'hideStats' : 'showStats')}
=======
              aria-pressed={showStats}
>>>>>>> 556a4f6e
            >
              <ChartBarIcon className="w-5 h-5" />
            </button>
          </div>
        </div>
        {/* Search + Filters */}
        <div className="mt-3 flex items-center gap-2">
          <div className="relative flex-1">
            <MagnifyingGlassIcon className="w-4 h-4 absolute left-2 top-2.5 opacity-70" />
            <input
              ref={searchRef}
              value={query}
              onChange={(e) => setQuery(e.target.value)}
              placeholder={t('searchFiles')}
              // placeholder="Buscar (atalho: /)"
              className="w-full pl-8 pr-3 py-2 rounded-md text-sm text-gray-900"
            />
          </div>
          <div className="flex items-center gap-2">
            <FunnelIcon className="w-4 h-4 opacity-80" />
            <select
              value={extFilter}
              onChange={(e) => setExtFilter(e.target.value)}
              className="bg-white/90 text-gray-900 rounded-md px-2 py-1 text-sm"
              title={t('filterByExtension')}
            // title="Filtrar por extensão"
            >
              <option value="all">Todas</option>
              <option value="ts">.ts</option>
              <option value="tsx">.tsx</option>
              <option value="js">.js</option>
              <option value="json">.json</option>
              <option value="md">.md</option>
              <option value="css">.css</option>
              <option value="go">.go</option>
            </select>
            <label className="ml-2 text-xs opacity-90">
              <input type="checkbox" checked={wrap} onChange={(e) => setWrap(e.target.checked)} className="mr-1" />
              wrap
            </label>
            <div className="flex items-center gap-1">
              <span className="text-xs">A</span>
              <input
                title={t('adjustFontSize')}
                type="range"
                min={11}
                max={18}
                value={fontSize}
                onChange={(e) => setFontSize(parseInt(e.target.value))}
              />
              <span className="text-sm">A</span>
            </div>
          </div>
        </div>
      </div>

      {/* Stats Panel */}
      <AnimatePresence>
        {showStats && projectData && (
          <motion.div
            initial={{ height: 0, opacity: 0 }}
            animate={{ height: 'auto', opacity: 1 }}
            exit={{ height: 0, opacity: 0 }}
            className="bg-[#f9fafb] dark:bg-[#0a1e2b] p-4 border-b border-[#e2e8f0] dark:border-[#13263a]"
          >
            <div className="grid grid-cols-1 gap-4 text-center sm:grid-cols-3">
              <div className="rounded-xl border border-[#e2e8f0] bg-white/80 p-3 shadow-sm dark:border-[#13263a] dark:bg-[#0a1523]/80">
                <div className="text-2xl font-semibold text-[#06b6d4]">{projectData.stats.totalFiles}</div>
                <div className="text-sm text-[#64748b] dark:text-[#94a3b8]">{t('files')}</div>
              </div>
              <div className="rounded-xl border border-[#e2e8f0] bg-white/80 p-3 shadow-sm dark:border-[#13263a] dark:bg-[#0a1523]/80">
                <div className="text-2xl font-semibold text-[#0891b2]">{formatFileSize(projectData.stats.totalBytes)}</div>
                <div className="text-sm text-[#64748b] dark:text-[#94a3b8]">{t('totalSizeLabel')}</div>
              </div>
              <div className="rounded-xl border border-[#e2e8f0] bg-white/80 p-3 shadow-sm dark:border-[#13263a] dark:bg-[#0a1523]/80">
                <div className="text-2xl font-semibold text-[#a855f7]">{projectData.stats.totalMarkers}</div>
                <div className="text-sm text-[#64748b] dark:text-[#94a3b8]">{t('fragmentsLabel')}</div>
              </div>
            </div>
            {!!projectData.stats.errors?.length && (
              <div className="mt-3 text-left text-red-600 text-sm">
                {projectData.stats.errors.slice(0, 3).map((e, i) => (
                  <div key={i}>Linha {e.line}: {e.message}</div>
                ))}
              </div>
            )}
          </motion.div>
        )}
      </AnimatePresence>

      {/* Action Buttons */}
      <div className="p-4 border-b bg-[#f9fafb] dark:bg-[#0a1e2b] border-[#e2e8f0] dark:border-[#13263a]">
        {/* Hidden file inputs */}
        <input
          ref={fileInputRef}
          type="file"
          multiple
          // @ts-ignore - webkitdirectory não está em tipos padrão mas funciona
          webkitdirectory=""
          onChange={handleLocalUpload}
          className="hidden"
        />

        <div className="flex gap-2 flex-wrap">
          {!projectData ? (
            <>
              <button
                onClick={extractProject}
                disabled={isLoading}
                className="flex items-center gap-2 rounded-full border border-transparent bg-[#06b6d4] px-5 py-2 text-sm font-semibold text-white shadow-soft-card transition hover:bg-[#0891b2] disabled:cursor-not-allowed disabled:opacity-60"
              >
                {isLoading ? (
                  <div className="w-4 h-4 border-2 border-white/30 border-t-white rounded-full animate-spin" />
                ) : (
                  <PlayIcon className="w-4 h-4" />
                )}
                {isLoading ? <span>{t('extracting')}</span> : t('extractProject')}
              </button>
              <button
                onClick={triggerFileUpload}
                disabled={isLoading}
                className="flex items-center gap-2 rounded-full border border-transparent bg-[#8b5cf6] px-5 py-2 text-sm font-semibold text-white shadow-soft-card transition hover:bg-[#7c3aed] disabled:cursor-not-allowed disabled:opacity-60"
                title="Upload local de arquivos/pastas"
              >
                {isLoading ? (
                  <div className="w-4 h-4 border-2 border-white/30 border-t-white rounded-full animate-spin" />
                ) : (
                  <UploadIcon className="w-4 h-4" />
                )}
                Upload Local
              </button>
              <button
                onClick={downloadSourceFile}
                className="flex items-center gap-2 rounded-full border border-[#a855f7]/40 bg-white px-5 py-2 text-sm font-semibold text-[#6b21a8] transition hover:border-[#a855f7] hover:bg-[#f5f3ff] dark:border-[#5b21b6]/60 dark:bg-[#0a1523] dark:text-[#d8b4fe] dark:hover:bg-[#1b2534]"
                title={t('downloadOriginalFile')}
              >
                <DocumentIcon className="w-4 h-4" />
                {t('downloadOriginal')}
              </button>
            </>
          ) : (
            <>
              <button
                onClick={() => setExtractionMode('preview')}
                className={classNames(
                  'flex items-center gap-2 rounded-full px-5 py-2 text-sm font-semibold transition-colors',
                  extractionMode === 'preview'
                    ? 'bg-[#06b6d4] text-white shadow-soft-card'
                    : 'border border-[#e2e8f0] bg-white text-[#475569] hover:border-[#bae6fd] hover:bg-[#ecfeff] dark:border-[#13263a] dark:bg-[#0a1523] dark:text-[#94a3b8] dark:hover:bg-[#1b2534]'
                )}
              >
                <EyeIcon className="w-4 h-4" />
                {t('preview')}
              </button>
              <button
                onClick={downloadProject}
                disabled={isLoading}
                className="flex items-center gap-2 rounded-full border border-transparent bg-[#16a34a] px-5 py-2 text-sm font-semibold text-white shadow-soft-card transition hover:bg-[#15803d] disabled:cursor-not-allowed disabled:opacity-60"
                title="Ctrl/Cmd+S"
              >
                {isLoading ? (
                  <div className="w-4 h-4 border-2 border-white/30 border-t-white rounded-full animate-spin" />
                ) : (
                  <ArrowDownTrayIcon className="w-4 h-4" />
                )}
                {t('downloadZip')}
              </button>
              <button
                onClick={downloadSourceFile}
                className="flex items-center gap-2 rounded-full border border-[#a855f7]/40 bg-white px-5 py-2 text-sm font-semibold text-[#6b21a8] transition hover:border-[#a855f7] hover:bg-[#f5f3ff] dark:border-[#5b21b6]/60 dark:bg-[#0a1523] dark:text-[#d8b4fe] dark:hover:bg-[#1b2534]"
              >
                <DocumentIcon className="w-4 h-4" />
                {t('downloadOriginal')}
              </button>
              <button
                onClick={() => extractProject()}
                className="flex items-center gap-2 rounded-full border border-[#e2e8f0] px-4 py-2 text-sm font-semibold text-[#475569] hover:border-[#06b6d4]/60 hover:text-[#0f172a] dark:border-[#13263a] dark:text-[#94a3b8] dark:hover:border-[#38cde4]"
                title={t('reprocess')}
              >
                <ArrowPathIcon className="w-4 h-4" />
                {t('reprocess')}
              </button>
            </>
          )}
        </div>
        {error && (
          <div className="mt-2 text-sm text-red-600">
            {error}{' '}
            <button onClick={() => extractProject()} className="underline">
              {t('tryAgain')}
            </button>
          </div>
        )}
      </div>

      {/* Master-Detail */}
      <AnimatePresence>
        {projectData && (
          <motion.div
            initial={{ opacity: 0, height: 0 }}
            animate={{ opacity: 1, height: '500px' }}
            exit={{ opacity: 0, height: 0 }}
            className="grid grid-cols-12 h-[500px]"
            role="region"
            aria-label={t('fileExplorer')}
          >
            {/* Left: Tree */}
            <div className="col-span-4 border-r border-[#e2e8f0] dark:border-[#13263a] flex flex-col bg-[#f9fafb] dark:bg-[#0a1523] overflow-hidden">
              <div className="p-3 border-b border-[#e2e8f0] dark:border-[#13263a] bg-white/85 dark:bg-[#0a1e2b]">
                <h4 className="font-semibold text-sm text-[#111827] dark:text-[#e5f2f2] flex items-center gap-2">
                  <FolderIcon className="w-4 h-4 text-[#06b6d4]" />
                  {t('files')} ({filteredFiles.length})
                </h4>
              </div>
              <div className="flex-1 overflow-auto p-1">
                <TreeView
                  node={fileTree}
                  selectedPath={selectedFile?.path || ''}
                  onSelect={(f) => setSelectedFile(f)}
                  onToggle={(n) => toggleNode(n)}
                />
              </div>
            </div>

            {/* Right: Content */}
            <div className="col-span-8 flex flex-col bg-white/95 dark:bg-[#050a12] overflow-hidden">
              {selectedFile ? (
                <>
                  {/* Header */}
                  <div className="p-3 border-b border-[#e2e8f0] bg-[#f9fafb] dark:border-[#13263a] dark:bg-[#0a1e2b]">
                    <div className="flex items-center justify-between gap-2">
                      <div className="flex items-center gap-2 min-w-0 flex-1">
                        {getFileIcon(selectedFile.path)}
                        <span className="font-mono text-sm text-[#111827] dark:text-[#e5f2f2] truncate">
                          {selectedFile.path}
                        </span>
                      </div>
                      <div className="flex items-center gap-2 text-xs text-[#475569] dark:text-[#94a3b8] ml-4">
                        <span className="rounded-full bg-[#ecfeff] px-2 py-1 text-[#036672] dark:bg-[#13263a] dark:text-[#38cde4]">
                          {selectedFile.lines} {t('lines')}
                        </span>
                        <span className="rounded-full bg-emerald-100 px-2 py-1 text-emerald-700 dark:bg-emerald-900/40 dark:text-emerald-300">
                          {formatFileSize(selectedFile.size)}
                        </span>
                        <button
                          onClick={() => {
                            navigator.clipboard.writeText(selectedFile.content);
                          }}
                          className="ml-2 inline-flex items-center gap-1 rounded-full border border-[#e2e8f0] px-3 py-1 text-[#475569] transition hover:border-[#bae6fd] hover:bg-[#ecfeff] dark:border-[#13263a] dark:text-[#94a3b8] dark:hover:bg-[#1b2534]"
                          title={t('copyToClipboard')}
                        >
                          <ClipboardDocumentIcon className="w-4 h-4" /> {t('copy')}
                        </button>
                      </div>
                    </div>
                  </div>

                  {/* Content */}
                  <div className="flex-1 overflow-auto">
                    <AnimatePresence mode="wait">
                      <motion.div
                        key={selectedFile.path + String(wrap) + String(fontSize)}
                        initial={{ opacity: 0, x: 20 }}
                        animate={{ opacity: 1, x: 0 }}
                        exit={{ opacity: 0, x: -20 }}
                        transition={{ duration: 0.15 }}
                      >
                        <CodeViewer
                          code={selectedFile.content}
                          wrap={wrap}
                          fontSize={fontSize}
                          langHint={extOf(selectedFile.path)}
                        />
                      </motion.div>
                    </AnimatePresence>
                  </div>
                </>
              ) : (
                <motion.div
                  initial={{ opacity: 0 }}
                  animate={{ opacity: 1 }}
                  className="flex-1 flex items-center justify-center text-gray-500 dark:text-gray-400"
                >
                  <EmptyState />
                </motion.div>
              )}
            </div>
          </motion.div>
        )}
      </AnimatePresence>

      {/* Empty initial state + Dropzone */}
      {!projectData && !isLoading && (
        <div
          className={classNames(
            'p-8 text-center bg-[#f9fafb] dark:bg-[#050a12] transition-all',
            isDragging && 'bg-[#ecfeff] dark:bg-[#0a1e2b] border-4 border-dashed border-[#06b6d4]'
          )}
          onDragOver={handleDragOver}
          onDragLeave={handleDragLeave}
          onDrop={handleDrop}
        >
          {isDragging ? (
            <>
              <UploadIcon className="w-20 h-20 mx-auto mb-4 text-[#06b6d4] animate-bounce" />
              <h3 className="text-xl font-bold text-[#06b6d4] mb-2">
                Solte os arquivos/pasta aqui!
              </h3>
              <p className="text-[#0891b2]">
                Processamento 100% local no browser
              </p>
            </>
          ) : (
            <>
              <FolderIcon className="w-16 h-16 mx-auto mb-4 text-[#06b6d4]/40" />
              <h3 className="text-lg font-medium text-[#111827] dark:text-[#e5f2f2] mb-2">
                {t('projectNotExtracted')}
              </h3>
              <p className="text-[#475569] dark:text-[#94a3b8] mb-4">
                {t('extractProjectInstructions')}
              </p>
              <div className="mt-6 p-4 border-2 border-dashed border-[#cbd5e1] dark:border-[#334155] rounded-xl max-w-md mx-auto hover:border-[#06b6d4] dark:hover:border-[#06b6d4] transition-colors cursor-pointer"
                onClick={triggerFileUpload}
              >
                <UploadIcon className="w-10 h-10 mx-auto mb-3 text-[#8b5cf6]" />
                <p className="text-sm font-semibold text-[#111827] dark:text-[#e5f2f2] mb-1">
                  Arraste & Solte ou Clique
                </p>
                <p className="text-xs text-[#64748b] dark:text-[#94a3b8]">
                  Upload local de arquivos ou pastas completas
                </p>
                <p className="text-xs text-[#06b6d4] dark:text-[#38cde4] mt-2">
                  Tudo processado localmente no seu browser
                </p>
              </div>
            </>
          )}
        </div>
      )}
    </div>
  );
}

/* ========= Subcomponentes ========= */

function EmptyState() {
  const { t } = useTranslations();
  return (
    <div className="text-center">
      <DocumentIcon className="w-20 h-20 mx-auto mb-4 text-[#06b6d4]/40" />
      <h3 className="text-lg font-medium mb-2 text-[#475569] dark:text-[#cbd5f5]">{t('noFileSelected')}</h3>
      <p className="text-sm max-w-xs mx-auto text-[#64748b] dark:text-[#94a3b8]">
        {t('clickFileToView')}
      </p>
      <div className="mt-4 p-3 rounded-lg border border-[#bae6fd] bg-[#ecfeff] text-xs text-[#0f172a] dark:border-[#13263a] dark:bg-[#0a1e2b] dark:text-[#38cde4]">
        💡 <strong>{t('newLayout')}:</strong> {t('newLayoutInstructions')}
      </div>
    </div>
  );
}

function TreeView({
  node,
  onToggle,
  onSelect,
  selectedPath
}: {
  node: TreeNode;
  onToggle: (n: TreeNode) => void;
  onSelect: (f: ProjectFile) => void;
  selectedPath: string;
}) {
  if (!node.children) return null;
  return (
    <ul className="text-sm">
      {node.children.map((n) => {
        const isFile = !!n.file;
        if (isFile) {
          const sel = selectedPath === n.path;
          return (
            <li key={n.path}>
              <button
                onClick={() => n.file && onSelect(n.file)}
                className={classNames(
                  'w-full text-left px-3 py-2 border-b border-transparent dark:border-[#13263a] hover:bg-[#ecfeff] dark:hover:bg-[#1b2534] transition-all',
                  sel && 'bg-[#ecfeff] border-r-2 border-r-[#06b6d4] shadow-[inset_2px_0_0_0_#06b6d4] dark:bg-[#0a1e2b] dark:border-r-[#38cde4]'
                )}
                aria-current={sel ? 'true' : undefined}
              >
                <div className="flex items-center gap-2 mb-1">
                  {getFileIcon(n.path)}
                  <span className={classNames('font-medium truncate', sel ? 'text-[#0f172a] dark:text-[#e5f2f2]' : 'text-[#475569] dark:text-[#94a3b8]')}>
                    {n.name}
                  </span>
                </div>
                <div className="text-xs text-[#94a3b8] dark:text-[#64748b] truncate">{n.path}</div>
              </button>
            </li>
          );
        }
        // folder
        return (
          <li key={n.path}>
            <button
              onClick={() => onToggle(n)}
              className="w-full text-left px-3 py-2 bg-white/70 dark:bg-[#0a1e2b] hover:bg-[#ecfeff] dark:hover:bg-[#1b2534] border-b border-[#e2e8f0] dark:border-[#13263a] flex items-center gap-2"
              aria-expanded={n.open ? 'true' : 'false'}
            >
              <FolderIcon className="w-4 h-4 text-[#06b6d4]" />
              <span className="font-semibold text-[#111827] dark:text-[#e5f2f2]">{n.name}</span>
            </button>
            <AnimatePresence initial={false}>
              {n.open && (
                <motion.div initial={{ height: 0, opacity: 0 }} animate={{ height: 'auto', opacity: 1 }} exit={{ height: 0, opacity: 0 }}>
                  <div className="ml-4 border-l border-[#e2e8f0] dark:border-[#13263a]">
                    <TreeView node={n} onToggle={onToggle} onSelect={onSelect} selectedPath={selectedPath} />
                  </div>
                </motion.div>
              )}
            </AnimatePresence>
          </li>
        );
      })}
    </ul>
  );
}

function CodeViewer({ code, wrap, fontSize, langHint }: { code: string; wrap: boolean; fontSize: number; langHint?: string }) {
  const { t } = useTranslations();
  const html = useMemo(() => maybeHighlight(code, langHint), [code, langHint]);
  return (
    <pre

      title={t('adjustFontSize')}
      className={classNames(
        'p-4 bg-[#f9fafb] dark:bg-[#050a12] text-[#1f2937] dark:text-[#e5f2f2] overflow-auto leading-relaxed',
        wrap ? 'whitespace-pre-wrap break-words' : 'whitespace-pre'
      )}
      style={{ fontSize }}
    >
      {/* se highlight disponível, injeta html; senão, texto puro */}
      <code dangerouslySetInnerHTML={{ __html: html }} />
    </pre>
  );
}<|MERGE_RESOLUTION|>--- conflicted
+++ resolved
@@ -608,11 +608,7 @@
               title="Extraction mode"
               onClick={() => setExtractionMode((m) => (m === 'preview' ? 'download' : 'preview'))}
               className="p-2 bg-white/20 rounded-lg hover:bg-white/30 transition-colors"
-<<<<<<< HEAD
-              title={t(showStats ? 'hideStats' : 'showStats')}
-=======
-              aria-pressed={showStats}
->>>>>>> 556a4f6e
+              title="Ver Estatísticas"
             >
               <ChartBarIcon className="w-5 h-5" />
             </button>

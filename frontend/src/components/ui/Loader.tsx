<<<<<<< HEAD
import { Loader2 } from 'lucide-react';
import React from 'react';
=======
import * as React from 'react';
>>>>>>> 556a4f6e

interface LoaderProps {
  label?: string;
  className?: string;
}

const Loader: React.FC<LoaderProps> = ({ label, className }) => (
  <div className={`flex items-center gap-3 text-slate-500 dark:text-slate-300 ${className ?? ''}`}>
    <Loader2 className="h-5 w-5 animate-spin" />
    {label && <span className="text-sm font-medium">{label}</span>}
  </div>
);

<<<<<<< HEAD
export default Loader;
=======
  return (
    <div

      className={`animate-spin rounded-full border-border border-t-primary ${sizeClasses[size]} ${className}`}
      role="status"
    >
      <span className="sr-only">Loading...</span>
    </div>
  );
};
>>>>>>> 556a4f6e
<|MERGE_RESOLUTION|>--- conflicted
+++ resolved
@@ -1,33 +1,23 @@
-<<<<<<< HEAD
-import { Loader2 } from 'lucide-react';
 import React from 'react';
-=======
-import * as React from 'react';
->>>>>>> 556a4f6e
 
 interface LoaderProps {
   label?: string;
   className?: string;
 }
 
-const Loader: React.FC<LoaderProps> = ({ label, className }) => (
-  <div className={`flex items-center gap-3 text-slate-500 dark:text-slate-300 ${className ?? ''}`}>
-    <Loader2 className="h-5 w-5 animate-spin" />
-    {label && <span className="text-sm font-medium">{label}</span>}
-  </div>
-);
+export const Loader: React.FC<LoaderProps> = ({ size = 'md', className = '' }) => {
+  const sizeClasses = {
+    sm: 'w-5 h-5 border-2',
+    md: 'w-8 h-8 border-4',
+    lg: 'w-12 h-12 border-4',
+  };
 
-<<<<<<< HEAD
-export default Loader;
-=======
   return (
     <div
-
       className={`animate-spin rounded-full border-border border-t-primary ${sizeClasses[size]} ${className}`}
       role="status"
     >
       <span className="sr-only">Loading...</span>
     </div>
   );
-};
->>>>>>> 556a4f6e
+};
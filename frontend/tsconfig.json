{
  "compilerOptions": {
    "target": "ES2022",
    "experimentalDecorators": true,
    "useDefineForClassFields": false,
    "allowImportingTsExtensions": true,
    "forceConsistentCasingInFileNames": true,
    "module": "ESNext",
    "moduleResolution": "bundler",
    "resolveJsonModule": true,
    "strict": true,
    "lib": [
      "ES2022",
      "DOM",
      "DOM.Iterable"
    ],
    "skipLibCheck": true,
    "skipDefaultLibCheck": true,
    "types": [
      "node",
      "vite/client",
    ],
    "isolatedModules": true,
    "moduleDetection": "force",
    "allowJs": true,
    "jsx": "react",
    "paths": {
<<<<<<< HEAD
      "./*": [
        "./src/*"
=======
      "@/*": [
        "./src/*",
        "./*"
>>>>>>> 556a4f6e
      ],
      "tests/*": [
        "./tests/*"
      ],
      "test-utils/*": [
        "./tests/utils/*"
      ],
      "components/*": [
        "./src/components/*"
      ],
      "hooks/*": [
        "./src/hooks/*"
      ],
    },
    "noEmit": true
  }
}<|MERGE_RESOLUTION|>--- conflicted
+++ resolved
@@ -18,21 +18,15 @@
     "skipDefaultLibCheck": true,
     "types": [
       "node",
-      "vite/client",
+      "vite/client"
     ],
     "isolatedModules": true,
     "moduleDetection": "force",
     "allowJs": true,
     "jsx": "react",
     "paths": {
-<<<<<<< HEAD
-      "./*": [
+      "@/*": [
         "./src/*"
-=======
-      "@/*": [
-        "./src/*",
-        "./*"
->>>>>>> 556a4f6e
       ],
       "tests/*": [
         "./tests/*"
@@ -45,7 +39,7 @@
       ],
       "hooks/*": [
         "./src/hooks/*"
-      ],
+      ]
     },
     "noEmit": true
   }

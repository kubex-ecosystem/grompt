--- conflicted
+++ resolved
@@ -1,10 +1,5 @@
 <!doctype html>
-<<<<<<< HEAD
-<html lang="en" class="light">
-=======
-<html lang="pt-BR" class="dark">
-
->>>>>>> 556a4f6e
+<html lang="en" class="dark">
   <head>
     <meta charset="UTF-8" />
 
@@ -55,15 +50,7 @@
     <title>Grompt - AI Prompt Engineering Tool</title>
     <link rel="preconnect" href="https://fonts.googleapis.com">
     <link rel="preconnect" href="https://fonts.gstatic.com" crossorigin>
-    <link
-<<<<<<< HEAD
-      href="https://fonts.googleapis.com/css2?family=Inter:wght@400;500;600;700&family=Orbitron:wght@400;600;700&family=IBM+Plex+Mono:wght@400;500;600&display=swap"
-      rel="stylesheet"
-    >
-=======
-      href="https://fonts.googleapis.com/css2?family=Orbitron:wght@400;700&family=Space+Mono:wght@400;700&display=swap"
-      rel="stylesheet">
->>>>>>> 556a4f6e
+    <link href="https://fonts.googleapis.com/css2?family=Orbitron:wght@400;700&family=Space+Mono:wght@400;700&display=swap" rel="stylesheet">
     <script src="https://cdn.tailwindcss.com"></script>
     <style>
       :root {
@@ -72,45 +59,14 @@
       body {
         -webkit-font-smoothing: antialiased;
         -moz-osx-font-smoothing: grayscale;
-<<<<<<< HEAD
-        transition: background-color 0.4s ease, color 0.4s ease;
-        background-color: #f9fafb;
-        color: #334155;
-      }
-      body.dark-theme {
-        background-color: #0a0f14;
-        background-image:
-          linear-gradient(rgba(9, 20, 35, 0.45) 1px, transparent 1px),
-          linear-gradient(90deg, rgba(9, 20, 35, 0.45) 1px, transparent 1px);
-        background-size: 24px 24px;
-        color: #e5f2f2;
-      }
-      body.light-theme {
-        background-color: #f9fafb;
-        background-image:
-          radial-gradient(circle at 1px 1px, rgba(8, 145, 178, 0.08) 1px, transparent 0);
-        background-size: 26px 26px;
-        color: #334155;
-      }
-      .font-orbitron { font-family: 'Orbitron', sans-serif; }
-      .font-plex-mono { font-family: 'IBM Plex Mono', monospace; }
-=======
         background-color: #010409;
         background-image:
           linear-gradient(rgba(11, 23, 45, 0.6) 1px, transparent 1px),
           linear-gradient(90deg, rgba(11, 23, 45, 0.6) 1px, transparent 1px);
         background-size: 20px 20px;
       }
-
-      .font-orbitron {
-        font-family: 'Orbitron', sans-serif;
-      }
-
-      .font-space-mono {
-        font-family: 'Space Mono', monospace;
-      }
-
->>>>>>> 556a4f6e
+      .font-orbitron { font-family: 'Orbitron', sans-serif; }
+      .font-space-mono { font-family: 'Space Mono', monospace; }
       .glow-border {
         box-shadow: 0 0 18px -6px rgba(0, 136, 255, 0.18), 0 0 28px -8px rgba(168, 85, 247, 0.16);
       }
@@ -155,13 +111,8 @@
               },
             },
             boxShadow: {
-<<<<<<< HEAD
-              'soft-card': '0 18px 40px -28px rgba(15, 23, 42, 0.45)',
-              'glow-cyan': '0 0 22px -6px rgba(0, 136, 255, 0.35)',
-=======
-              'neon-cyan': '0 0 5px #00e5ff, 0 0 10px #00e5ff, 0 0 20px #00e5ff',
-              'neon-green': '0 0 5px #39d353, 0 0 10px #39d353, 0 0 20px #39d353',
->>>>>>> 556a4f6e
+                'neon-cyan': '0 0 5px #00e5ff, 0 0 10px #00e5ff, 0 0 20px #00e5ff',
+                'neon-green': '0 0 5px #39d353, 0 0 10px #39d353, 0 0 20px #39d353',
             }
           },
         },
@@ -180,16 +131,9 @@
   }
 }
 </script>
-<<<<<<< HEAD
 <link rel="stylesheet" href="/index.css">
 </head>
-  <body class="font-sans light-theme">
-=======
-    <link rel="stylesheet" href="/index.css">
-  </head>
-
   <body class="bg-background text-foreground font-sans">
->>>>>>> 556a4f6e
     <div id="root"></div>
     <script type="module" src="/index.tsx"></script>
   </body>

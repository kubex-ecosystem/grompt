module github.com/kubex-ecosystem/grompt

<<<<<<< HEAD
go 1.25.1
=======
go 1.25
>>>>>>> 32db0f07

require (
	github.com/kubex-ecosystem/logz v1.5.0
	github.com/spf13/cobra v1.10.1
	gopkg.in/yaml.v3 v3.0.1
)

require (
	github.com/fsnotify/fsnotify v1.9.0 // indirect
	github.com/go-viper/mapstructure/v2 v2.4.0 // indirect
	github.com/godbus/dbus/v5 v5.1.0 // indirect
	github.com/gorilla/websocket v1.5.3 // indirect
	github.com/mattn/go-colorable v0.1.14 // indirect
	github.com/mattn/go-isatty v0.0.20 // indirect
	github.com/pelletier/go-toml/v2 v2.2.4 // indirect
	github.com/sagikazarmark/locafero v0.10.0 // indirect
	github.com/sourcegraph/conc v0.3.1-0.20240121214520-5f936abd7ae8 // indirect
	github.com/spf13/afero v1.14.0 // indirect
	github.com/spf13/cast v1.9.2 // indirect
	github.com/spf13/viper v1.20.1 // indirect
	github.com/subosito/gotenv v1.6.0 // indirect
	golang.org/x/sys v0.36.0 // indirect
	golang.org/x/text v0.28.0 // indirect
)

require (
	github.com/fatih/color v1.18.0
	github.com/inconshreveable/mousetrap v1.1.0 // indirect
<<<<<<< HEAD
	github.com/kubex-ecosystem/logz v1.5.0
=======
>>>>>>> 32db0f07
	github.com/spf13/pflag v1.0.10 // indirect
)<|MERGE_RESOLUTION|>--- conflicted
+++ resolved
@@ -1,10 +1,6 @@
 module github.com/kubex-ecosystem/grompt
 
-<<<<<<< HEAD
 go 1.25.1
-=======
-go 1.25
->>>>>>> 32db0f07
 
 require (
 	github.com/kubex-ecosystem/logz v1.5.0
@@ -33,9 +29,6 @@
 require (
 	github.com/fatih/color v1.18.0
 	github.com/inconshreveable/mousetrap v1.1.0 // indirect
-<<<<<<< HEAD
 	github.com/kubex-ecosystem/logz v1.5.0
-=======
->>>>>>> 32db0f07
 	github.com/spf13/pflag v1.0.10 // indirect
 )
<<<<<<< HEAD
// Package info provides functionality to read and parse the application manifest.
package info
=======
package manifest
>>>>>>> 7b0a70dc

import (
	_ "embed"
	"encoding/json"
	"fmt"
)

//go:embed manifest.json
var manifestJSONData []byte

var (
	application Manifest
)

type Reference struct {
	Name            string `json:"name"`
	ApplicationName string `json:"application"`
	Bin             string `json:"bin"`
	Version         string `json:"version"`
}

<<<<<<< HEAD
type manifest struct {
	Manifest // Interface Constraint

	Reference   `mapstructure:",squash"` // Identifiers that will be merged in the root of the struct
	Repository  string                   `json:"repository"`
	Aliases     []string                 `json:"aliases,omitempty"`
	Homepage    string                   `json:"homepage,omitempty"`
	Description string                   `json:"description,omitempty"`
	Main        string                   `json:"main,omitempty"`
	Author      string                   `json:"author,omitempty"`
	License     string                   `json:"license,omitempty"`
	Keywords    []string                 `json:"keywords,omitempty"`
	Platforms   []string                 `json:"platforms,omitempty"`
	LogLevel    string                   `json:"log_level,omitempty"`
	Debug       bool                     `json:"debug,omitempty"`
	ShowTrace   bool                     `json:"show_trace,omitempty"`
	Private     bool                     `json:"private,omitempty"`
=======
type mmanifest struct {
	Manifest
	Name            string   `json:"name"`
	ApplicationName string   `json:"application"`
	Bin             string   `json:"bin"`
	Version         string   `json:"version"`
	Repository      string   `json:"repository"`
	Aliases         []string `json:"aliases,omitempty"`
	Homepage        string   `json:"homepage,omitempty"`
	Description     string   `json:"description,omitempty"`
	Main            string   `json:"main,omitempty"`
	Author          string   `json:"author,omitempty"`
	License         string   `json:"license,omitempty"`
	Keywords        []string `json:"keywords,omitempty"`
	Platforms       []string `json:"platforms,omitempty"`
	LogLevel        string   `json:"log_level,omitempty"`
	Debug           bool     `json:"debug,omitempty"`
	ShowTrace       bool     `json:"show_trace,omitempty"`
	Private         bool     `json:"private,omitempty"`
>>>>>>> 7b0a70dc
}
type Manifest interface {
	GetName() string
	GetVersion() string
	GetAliases() []string
	GetRepository() string
	GetHomepage() string
	GetDescription() string
	GetMain() string
	GetBin() string
	GetAuthor() string
	GetLicense() string
	GetKeywords() []string
	GetPlatforms() []string
	IsPrivate() bool
}

func (m *mmanifest) GetName() string        { return m.Name }
func (m *mmanifest) GetVersion() string     { return m.Version }
func (m *mmanifest) GetAliases() []string   { return m.Aliases }
func (m *mmanifest) GetRepository() string  { return m.Repository }
func (m *mmanifest) GetHomepage() string    { return m.Homepage }
func (m *mmanifest) GetDescription() string { return m.Description }
func (m *mmanifest) GetMain() string        { return m.Main }
func (m *mmanifest) GetBin() string         { return m.Bin }
func (m *mmanifest) GetAuthor() string      { return m.Author }
func (m *mmanifest) GetLicense() string     { return m.License }
func (m *mmanifest) GetKeywords() []string  { return m.Keywords }
func (m *mmanifest) GetPlatforms() []string { return m.Platforms }
func (m *mmanifest) IsPrivate() bool        { return m.Private }

// lazy cache
var (
	cachedManifest *Manifest
	cachedControl  *Control
)

// GetManifest lazy, sem init() com side-effects
func GetManifest() (Manifest, error) {
	if cachedManifest != nil {
		return *cachedManifest, nil
	}
	var m Manifest
	if len(manifestJSONData) == 0 {
		return nil, fmt.Errorf("manifest.json: embed is empty")
	}
<<<<<<< HEAD
=======

	var m mmanifest
>>>>>>> 7b0a70dc
	if err := json.Unmarshal(manifestJSONData, &m); err != nil {
		return nil, fmt.Errorf("manifest.json: %w", err)
	}
	cachedManifest = &m
	return m, nil
}

// FS secOrder quiser permitir override por FS externo:
type FS interface {
	ReadFile(name string) ([]byte, error)
}

func LoadFromFS(fs FS) (Manifest, Control, error) {
	var m Manifest
	var c Control
	if b, err := fs.ReadFile("manifest.json"); err == nil {
		if err := json.Unmarshal(b, &m); err != nil {
			return nil, Control{}, fmt.Errorf("manifest.json: %w", err)
		}
	} else {
		return nil, Control{}, fmt.Errorf("manifest.json: %w", err)
	}
	if b, err := fs.ReadFile("control.json"); err == nil {
		if err := json.Unmarshal(b, &c); err != nil {
			return nil, Control{}, fmt.Errorf("control.json: %w", err)
		}
	} else {
		return nil, Control{}, fmt.Errorf("control.json: %w", err)
	}
	return m, c, nil
}

// func GetControl() (*Control, error) {
// 	if cachedControl != nil {
// 		return cachedControl, nil
// 	}
// 	var c Control
// 	if len(controlJSONData) == 0 {
// 		return nil, fmt.Errorf("control.json: embed is empty")
// 	}
// 	if err := json.Unmarshal(controlJSONData, &c); err != nil {
// 		return nil, fmt.Errorf("control.json: %w", err)
// 	}
// 	cachedControl = &c
// 	return &c, nil
// }<|MERGE_RESOLUTION|>--- conflicted
+++ resolved
@@ -1,9 +1,5 @@
-<<<<<<< HEAD
-// Package info provides functionality to read and parse the application manifest.
-package info
-=======
+// Package manifest provides functionality to read and parse the application manifest.
 package manifest
->>>>>>> 7b0a70dc
 
 import (
 	_ "embed"
@@ -25,25 +21,6 @@
 	Version         string `json:"version"`
 }
 
-<<<<<<< HEAD
-type manifest struct {
-	Manifest // Interface Constraint
-
-	Reference   `mapstructure:",squash"` // Identifiers that will be merged in the root of the struct
-	Repository  string                   `json:"repository"`
-	Aliases     []string                 `json:"aliases,omitempty"`
-	Homepage    string                   `json:"homepage,omitempty"`
-	Description string                   `json:"description,omitempty"`
-	Main        string                   `json:"main,omitempty"`
-	Author      string                   `json:"author,omitempty"`
-	License     string                   `json:"license,omitempty"`
-	Keywords    []string                 `json:"keywords,omitempty"`
-	Platforms   []string                 `json:"platforms,omitempty"`
-	LogLevel    string                   `json:"log_level,omitempty"`
-	Debug       bool                     `json:"debug,omitempty"`
-	ShowTrace   bool                     `json:"show_trace,omitempty"`
-	Private     bool                     `json:"private,omitempty"`
-=======
 type mmanifest struct {
 	Manifest
 	Name            string   `json:"name"`
@@ -63,7 +40,6 @@
 	Debug           bool     `json:"debug,omitempty"`
 	ShowTrace       bool     `json:"show_trace,omitempty"`
 	Private         bool     `json:"private,omitempty"`
->>>>>>> 7b0a70dc
 }
 type Manifest interface {
 	GetName() string
@@ -110,11 +86,8 @@
 	if len(manifestJSONData) == 0 {
 		return nil, fmt.Errorf("manifest.json: embed is empty")
 	}
-<<<<<<< HEAD
-=======
 
 	var m mmanifest
->>>>>>> 7b0a70dc
 	if err := json.Unmarshal(manifestJSONData, &m); err != nil {
 		return nil, fmt.Errorf("manifest.json: %w", err)
 	}
